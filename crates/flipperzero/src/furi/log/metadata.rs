--- conflicted
+++ resolved
@@ -159,7 +159,7 @@
 }
 
 #[cfg(feature = "std")]
-#[cfg_attr(feature = "unstable_docs", doc(cfg(feature = "std")))]
+#[cfg_attr(docsrs, doc(cfg(feature = "std")))]
 impl std::error::Error for ParseLevelError {}
 
 impl FromStr for Level {
@@ -466,11 +466,7 @@
 }
 
 #[cfg(feature = "std")]
-<<<<<<< HEAD
-#[cfg_attr(feature = "unstable_docs", doc(cfg(feature = "std")))]
-=======
 #[cfg_attr(docsrs, doc(cfg(feature = "std")))]
->>>>>>> dd1ba2af
 impl std::error::Error for ParseLevelFilterError {}
 
 #[repr(usize)]
