//! Furi Thread API.

<<<<<<< HEAD
// TODO: decide what to do with delays not fitting in 32 bits

pub mod sync {
    use core::time::Duration;
    use flipperzero_sys as sys;

    /// Puts the current thread to sleep for at least the specified amount of time.
    pub fn sleep(duration: Duration) {
        const MAX_US_DURATION: Duration = Duration::from_secs(3600);

        unsafe {
            // For durations of 1h+, use delay_ms so uint32_t doesn't overflow
            if duration < MAX_US_DURATION {
                sys::furi_delay_us(duration.as_micros() as u32);
            } else {
                sys::furi_delay_ms(duration.as_millis() as u32);
                // TODO: add remaining us-part
            }
=======
#[cfg(feature = "alloc")]
use core::{
    ffi::{c_void, CStr},
    fmt,
    ptr::NonNull,
    str,
};

#[cfg(feature = "alloc")]
use alloc::{
    boxed::Box,
    ffi::{CString, NulError},
    string::String,
    sync::Arc,
};

use flipperzero_sys as sys;

#[cfg(feature = "alloc")]
const MIN_STACK_SIZE: usize = 1024;

/// Thread factory, which can be used in order to configure the properties of a new thread.
#[cfg(feature = "alloc")]
pub struct Builder {
    /// Guaranteed to be UTF-8.
    name: Option<CString>,
    stack_size: Option<usize>,
    heap_trace_enabled: Option<bool>,
}

#[cfg(feature = "alloc")]
impl Builder {
    /// Generates the base configuration for spawning a thread, from which configuration
    /// methods can be chained.
    pub fn new() -> Self {
        Self {
            name: None,
            stack_size: None,
            heap_trace_enabled: None,
        }
    }

    /// Names the thread-to-be.
    ///
    /// Returns an error if the name contains null bytes (`\0`).
    pub fn name(mut self, name: String) -> Result<Self, NulError> {
        CString::new(name).map(|name| {
            self.name = Some(name);
            self
        })
    }

    /// Sets the size of the stack (in bytes) for the new thread.
    pub fn stack_size(mut self, size: usize) -> Self {
        self.stack_size = Some(size);
        self
    }

    /// Enables heap tracing.
    ///
    /// By default, heap tracing is enabled if the Flipper Zero's "heap track mode" is
    /// either set to "All", or set to "Tree" and the parent's heap tracing is enabled.
    pub fn enable_heap_trace(mut self) -> Self {
        self.heap_trace_enabled = Some(true);
        self
    }

    /// Spawns a new thread by taking ownership of the `Builder`, and returns its
    /// [`JoinHandle`].
    pub fn spawn<F>(self, f: F) -> JoinHandle
    where
        F: FnOnce() -> i32,
        F: Send + 'static,
    {
        let Builder {
            name,
            stack_size,
            heap_trace_enabled,
        } = self;
        let thread = Arc::new(Thread::new(name, stack_size, heap_trace_enabled));

        // We need to box twice because trait objects are fat pointers, so we need the
        // second box to obtain a thin pointer to use as the context.
        type ThreadBody = Box<dyn FnOnce() -> i32>;
        let thread_body: Box<ThreadBody> = Box::new(Box::new(f));
        unsafe extern "C" fn run_thread_body(context: *mut c_void) -> i32 {
            let thread_body = unsafe { Box::from_raw(context as *mut ThreadBody) };
            thread_body()
        }
        let callback: sys::FuriThreadCallback = Some(run_thread_body);
        let context = Box::into_raw(thread_body);

        unsafe extern "C" fn run_state_callback(state: sys::FuriThreadState, context: *mut c_void) {
            if state == sys::FuriThreadState_FuriThreadStateStopped {
                // SAFETY: We can drop the `Arc<Thread>` at the end of this function call,
                // because:
                // - `FuriThreadStateStopped` only occurs once.
                // - `FuriThreadStateStopped` is always the final state.
                let context = unsafe { Arc::from_raw(context as *mut Thread) };

                if let Some(thread) = Arc::into_inner(context) {
                    // SAFETY: No `Thread` instances exist at this point:
                    // - `JoinHandle` isn't Clone, and the one inside `JoinHandle` has
                    //   been dropped (because we were able to successfully extract the
                    //   `Thread` from the `Arc`).
                    // - Any obtained via `thread::current()` were dropped before the
                    //   thread stopped, because `Thread` isn't Send.
                    //
                    // Only two other pointers to the thread remain, and neither are read
                    // after this callback exits:
                    // - The one inside `furi_thread_body`.
                    // - The one inside the thread's local storage.
                    unsafe { sys::furi_thread_free(thread.thread.as_ptr()) };
                }
            }
        }
        let state_callback: sys::FuriThreadStateCallback = Some(run_state_callback);
        let state_context = Arc::into_raw(thread.clone());

        unsafe {
            sys::furi_thread_set_callback(thread.thread.as_ptr(), callback);
            sys::furi_thread_set_context(thread.thread.as_ptr(), context as *mut c_void);
            sys::furi_thread_set_state_callback(thread.thread.as_ptr(), state_callback);
            sys::furi_thread_set_state_context(
                thread.thread.as_ptr(),
                state_context as *mut c_void,
            );
            sys::furi_thread_start(thread.thread.as_ptr());
        }

        JoinHandle {
            context: Some(thread),
        }
    }
}

/// Spawns a new thread, returning a [`JoinHandle`] for it.
///
/// This call will create a thread using default parameters of [`Builder`]. If you want to
/// specify the stack size or the name of the thread, use that API instead.
#[cfg(feature = "alloc")]
pub fn spawn<F>(f: F) -> JoinHandle
where
    F: FnOnce() -> i32,
    F: Send + 'static,
{
    Builder::new().spawn(f)
}

/// Gets a handle to the thread that invokes it.
#[cfg(feature = "alloc")]
pub fn current() -> Thread {
    use alloc::borrow::ToOwned;

    let thread = NonNull::new(unsafe { sys::furi_thread_get_current() })
        .expect("furi_thread_get_current shouldn't return null");

    let name = {
        let name = unsafe { sys::furi_thread_get_name(sys::furi_thread_get_current_id()) };
        (!name.is_null())
            .then(|| {
                // SAFETY: The Flipper Zero firmware ensures that all thread names have a
                // null terminator.
                unsafe { CStr::from_ptr(name) }.to_owned()
            })
            .and_then(|name| {
                // Ensure that the name is valid UTF-8. This will be true for threads
                // created via `Builder`, but may not be true for the current thread.
                name.to_str().is_ok().then_some(name)
            })
    };

    Thread { name, thread }
}

/// Cooperatively gives up a timeslice to the OS scheduler.
pub fn yield_now() {
    unsafe { sys::furi_thread_yield() };
}

/// Puts the current thread to sleep for at least the specified amount of time.
pub fn sleep(duration: core::time::Duration) {
    unsafe {
        // For durations of 1h+, use delay_ms so uint32_t doesn't overflow
        if duration < core::time::Duration::from_secs(3600) {
            sys::furi_delay_us(duration.as_micros() as u32);
        } else {
            sys::furi_delay_ms(duration.as_millis() as u32);
>>>>>>> 52f27c14
        }
    }
}

/// A unique identifier for a running thread.
#[cfg(feature = "alloc")]
pub struct ThreadId(sys::FuriThreadId);

/// A handle to a thread.
#[cfg(feature = "alloc")]
pub struct Thread {
    /// Guaranteed to be UTF-8.
    name: Option<CString>,
    thread: NonNull<sys::FuriThread>,
}

#[cfg(feature = "alloc")]
impl Thread {
    fn new(
        name: Option<CString>,
        stack_size: Option<usize>,
        heap_trace_enabled: Option<bool>,
    ) -> Self {
        let stack_size = stack_size.unwrap_or(MIN_STACK_SIZE);

        unsafe {
            let thread = sys::furi_thread_alloc();
            if let Some(name) = name.as_deref() {
                sys::furi_thread_set_name(thread, name.as_ptr());
            }
            sys::furi_thread_set_stack_size(thread, stack_size);
            if let Some(heap_trace_enabled) = heap_trace_enabled {
                if heap_trace_enabled {
                    sys::furi_thread_enable_heap_trace(thread);
                }
            }
            Thread {
                name,
                thread: NonNull::new_unchecked(thread),
            }
        }
    }

    /// Gets the thread's unique identifier.
    ///
    /// Returns `None` if the thread has terminated.
    pub fn id(&self) -> Option<ThreadId> {
        // TODO: The Rust stdlib generates its own unique IDs for threads that are valid
        // even after a thread terminates.
        let id = unsafe { sys::furi_thread_get_id(self.thread.as_ptr()) };
        if id.is_null() {
            None
        } else {
            Some(ThreadId(id))
        }
    }

    /// Gets the thread's name.
    ///
    /// Returns `None` if the thread has terminated, or is unnamed, or has a name that is
    /// not valid UTF-8.
    pub fn name(&self) -> Option<&str> {
        self.cname()
            .map(|s| unsafe { str::from_utf8_unchecked(s.to_bytes()) })
    }

    fn cname(&self) -> Option<&CStr> {
        self.name.as_deref()
    }
}

#[cfg(feature = "alloc")]
impl fmt::Debug for Thread {
    fn fmt(&self, f: &mut fmt::Formatter<'_>) -> fmt::Result {
        f.debug_struct("Thread")
            .field("name", &self.name())
            .finish_non_exhaustive()
    }
}

#[cfg(feature = "alloc")]
impl ufmt::uDebug for Thread {
    fn fmt<W>(&self, f: &mut ufmt::Formatter<'_, W>) -> Result<(), W::Error>
    where
        W: ufmt::uWrite + ?Sized,
    {
        // TODO: ufmt doesn't provide an impl of uDebug for &str.
        f.debug_struct("Thread")?.finish()
    }
}

/// An owned permission to join on a thread (block on its termination).
#[cfg(feature = "alloc")]
pub struct JoinHandle {
    context: Option<Arc<Thread>>,
}

#[cfg(feature = "alloc")]
impl Drop for JoinHandle {
    fn drop(&mut self) {
        let context = self
            .context
            .take()
            .expect("Drop should only be called once");

        if let Some(thread) = Arc::into_inner(context) {
            // We were able to successfully extract the `Thread` from the `Arc`. This
            // means there are no other references, so the thread is stopped and we can
            // free its memory.
            unsafe { sys::furi_thread_free(thread.thread.as_ptr()) };
        }
    }
}

#[cfg(feature = "alloc")]
impl JoinHandle {
    /// Extracts a handle to the underlying thread.
    pub fn thread(&self) -> &Thread {
        self.context.as_ref().expect("Drop has not been called")
    }

    /// Waits for the associated thread to finish.
    ///
    /// This function will return immediately if the associated thread has already
    /// finished.
    pub fn join(self) -> i32 {
        let thread = self.thread();
        unsafe {
            sys::furi_thread_join(thread.thread.as_ptr());
            sys::furi_thread_get_return_code(thread.thread.as_ptr())
        }
    }

    /// Checks if the associated thread has finished running its main function.
    pub fn is_finished(&self) -> bool {
        self.thread().id().is_none()
    }
}

#[cfg(feature = "alloc")]
impl fmt::Debug for JoinHandle {
    fn fmt(&self, f: &mut fmt::Formatter<'_>) -> fmt::Result {
        f.debug_struct("JoinHandle").finish_non_exhaustive()
    }
}

#[cfg(feature = "alloc")]
impl ufmt::uDebug for JoinHandle {
    fn fmt<W>(&self, f: &mut ufmt::Formatter<'_, W>) -> Result<(), W::Error>
    where
        W: ufmt::uWrite + ?Sized,
    {
        f.debug_struct("JoinHandle")?.finish()
    }
}<|MERGE_RESOLUTION|>--- conflicted
+++ resolved
@@ -1,25 +1,5 @@
 //! Furi Thread API.
 
-<<<<<<< HEAD
-// TODO: decide what to do with delays not fitting in 32 bits
-
-pub mod sync {
-    use core::time::Duration;
-    use flipperzero_sys as sys;
-
-    /// Puts the current thread to sleep for at least the specified amount of time.
-    pub fn sleep(duration: Duration) {
-        const MAX_US_DURATION: Duration = Duration::from_secs(3600);
-
-        unsafe {
-            // For durations of 1h+, use delay_ms so uint32_t doesn't overflow
-            if duration < MAX_US_DURATION {
-                sys::furi_delay_us(duration.as_micros() as u32);
-            } else {
-                sys::furi_delay_ms(duration.as_millis() as u32);
-                // TODO: add remaining us-part
-            }
-=======
 #[cfg(feature = "alloc")]
 use core::{
     ffi::{c_void, CStr},
@@ -208,7 +188,6 @@
             sys::furi_delay_us(duration.as_micros() as u32);
         } else {
             sys::furi_delay_ms(duration.as_millis() as u32);
->>>>>>> 52f27c14
         }
     }
 }
