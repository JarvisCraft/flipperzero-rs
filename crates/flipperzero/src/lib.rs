--- conflicted
+++ resolved
@@ -1,12 +1,9 @@
 //! High-level bindings for the Flipper Zero.
 
 #![no_std]
-<<<<<<< HEAD
 #![cfg_attr(feature = "unstable_intrinsics", feature(int_roundings))]
 #![cfg_attr(feature = "unstable_lints", feature(must_not_suspend))]
-=======
 #![cfg_attr(test, no_main)]
->>>>>>> 52f27c14
 
 #[cfg(feature = "alloc")]
 extern crate alloc;
@@ -17,13 +14,10 @@
 pub mod furi;
 #[cfg(feature = "service-gui")]
 pub mod gui;
-<<<<<<< HEAD
 pub mod input;
 pub(crate) mod internals;
+pub mod io;
 pub mod kernel;
-=======
-pub mod io;
->>>>>>> 52f27c14
 pub mod macros;
 pub mod notification;
 pub mod storage;
